"""
Downloading NeuroImaging datasets: atlas datasets
"""
import os
import warnings
import xml.etree.ElementTree

import nibabel as nb
import numpy as np
from sklearn.datasets.base import Bunch

from .utils import _get_dataset_dir, _fetch_files, _get_dataset_descr
from .._utils import check_niimg
<<<<<<< HEAD
from .._utils.compat import _basestring, get_affine, get_header
=======
from .._utils.compat import _basestring
>>>>>>> 75883a4c
from ..image import new_img_like


def fetch_atlas_craddock_2012(data_dir=None, url=None, resume=True, verbose=1):
    """Download and return file names for the Craddock 2012 parcellation

    The provided images are in MNI152 space.

    Parameters
    ----------
    data_dir: string
        directory where data should be downloaded and unpacked.

    url: string
        url of file to download.

    resume: bool
        whether to resumed download of a partly-downloaded file.

    verbose: int
        verbosity level (0 means no message).

    Returns
    -------
    data: sklearn.datasets.base.Bunch
        dictionary-like object, keys are:
        scorr_mean, tcorr_mean,
        scorr_2level, tcorr_2level,
        random

    References
    ----------
    Licence: Creative Commons Attribution Non-commercial Share Alike
    http://creativecommons.org/licenses/by-nc-sa/2.5/

    Craddock, R. Cameron, G.Andrew James, Paul E. Holtzheimer, Xiaoping P. Hu,
    and Helen S. Mayberg. "A Whole Brain fMRI Atlas Generated via Spatially
    Constrained Spectral Clustering". Human Brain Mapping 33, no 8 (2012):
    1914-1928. doi:10.1002/hbm.21333.

    See http://www.nitrc.org/projects/cluster_roi/ for more information
    on this parcellation.
    """

    if url is None:
        url = "ftp://www.nitrc.org/home/groups/cluster_roi/htdocs" \
              "/Parcellations/craddock_2011_parcellations.tar.gz"
    opts = {'uncompress': True}

    dataset_name = "craddock_2012"
    keys = ("scorr_mean", "tcorr_mean",
            "scorr_2level", "tcorr_2level",
            "random")
    filenames = [
            ("scorr05_mean_all.nii.gz", url, opts),
            ("tcorr05_mean_all.nii.gz", url, opts),
            ("scorr05_2level_all.nii.gz", url, opts),
            ("tcorr05_2level_all.nii.gz", url, opts),
            ("random_all.nii.gz", url, opts)
    ]

    data_dir = _get_dataset_dir(dataset_name, data_dir=data_dir,
                                verbose=verbose)
    sub_files = _fetch_files(data_dir, filenames, resume=resume,
                             verbose=verbose)

    fdescr = _get_dataset_descr(dataset_name)

    params = dict([('description', fdescr)] + list(zip(keys, sub_files)))

    return Bunch(**params)


def fetch_atlas_destrieux_2009(lateralized=True, data_dir=None, url=None,
                               resume=True, verbose=1):
    """Download and load the Destrieux cortical atlas (dated 2009)

    Parameters
    ----------
    lateralized: boolean, optional
        If True, returns an atlas with distinct regions for right and left
        hemispheres.
    data_dir: string, optional
        Path of the data directory. Use to forec data storage in a non-
        standard location. Default: None (meaning: default)
    url: string, optional
        Download URL of the dataset. Overwrite the default URL.

    Returns
    -------
    data: sklearn.datasets.base.Bunch
        dictionary-like object, contains:
        - Cortical ROIs, lateralized or not (maps)
        - Labels of the ROIs (labels)

    References
    ----------

    Fischl, Bruce, et al. "Automatically parcellating the human cerebral
    cortex." Cerebral cortex 14.1 (2004): 11-22.

    Destrieux, C., et al. "A sulcal depth-based anatomical parcellation
    of the cerebral cortex." NeuroImage 47 (2009): S151.
    """
    if url is None:
        url = "https://www.nitrc.org/frs/download.php/7739/"

    url += "destrieux2009.tgz"
    opts = {'uncompress': True}
    lat = '_lateralized' if lateralized else ''

    files = [
        ('destrieux2009_rois_labels' + lat + '.csv', url, opts),
        ('destrieux2009_rois' + lat + '.nii.gz', url, opts),
        ('destrieux2009.rst', url, opts)
    ]

    dataset_name = 'destrieux_2009'
    data_dir = _get_dataset_dir(dataset_name, data_dir=data_dir,
                                verbose=verbose)
    files_ = _fetch_files(data_dir, files, resume=resume,
                          verbose=verbose)

    params = dict(maps=files_[1], labels=np.recfromcsv(files_[0]))

    with open(files_[2], 'r') as rst_file:
        params['description'] = rst_file.read()

    return Bunch(**params)


def fetch_atlas_harvard_oxford(atlas_name, data_dir=None,
                               symmetric_split=False,
                               resume=True, verbose=1):
    """Load Harvard-Oxford parcellations from FSL.

    This function downloads Harvard Oxford atlas packaged from FSL 5.0
    and stores atlases in NILEARN_DATA folder in home directory.

    This function can also load Harvard Oxford atlas from your local directory
    specified by your FSL installed path given in `data_dir` argument.
    See documentation for details.

    Parameters
    ----------
    atlas_name: string
        Name of atlas to load. Can be:
        cort-maxprob-thr0-1mm,  cort-maxprob-thr0-2mm,
        cort-maxprob-thr25-1mm, cort-maxprob-thr25-2mm,
        cort-maxprob-thr50-1mm, cort-maxprob-thr50-2mm,
        sub-maxprob-thr0-1mm,  sub-maxprob-thr0-2mm,
        sub-maxprob-thr25-1mm, sub-maxprob-thr25-2mm,
        sub-maxprob-thr50-1mm, sub-maxprob-thr50-2mm,
        cort-prob-1mm, cort-prob-2mm,
        sub-prob-1mm, sub-prob-2mm

    data_dir: string, optional
        Path of data directory where data will be stored. Optionally,
        it can also be a FSL installation directory (which is dependent
        on your installation).
        Example, if FSL is installed in /usr/share/fsl/ then
        specifying as '/usr/share/' can get you Harvard Oxford atlas
        from your installed directory. Since we mimic same root directory
        as FSL to load it easily from your installation.

    symmetric_split: bool, optional, (default False).
        If True, lateralized atlases of cort or sub with maxprob will be
        returned. For subcortical types (sub-maxprob), we split every
        symmetric region in left and right parts. Effectively doubles the
        number of regions.
        NOTE Not implemented for full probabilistic atlas (*-prob-* atlases).

    Returns
    -------
    data: sklearn.datasets.base.Bunch
        dictionary-like object, keys are:

        - "maps": nibabel.Nifti1Image, 4D maps if a probabilistic atlas is
          requested and 3D labels if a maximum probabilistic atlas was
          requested.

        - "labels": string list, labels of the regions in the atlas.
    """
    atlas_items = ("cort-maxprob-thr0-1mm", "cort-maxprob-thr0-2mm",
                   "cort-maxprob-thr25-1mm", "cort-maxprob-thr25-2mm",
                   "cort-maxprob-thr50-1mm", "cort-maxprob-thr50-2mm",
                   "sub-maxprob-thr0-1mm", "sub-maxprob-thr0-2mm",
                   "sub-maxprob-thr25-1mm", "sub-maxprob-thr25-2mm",
                   "sub-maxprob-thr50-1mm", "sub-maxprob-thr50-2mm",
                   "cort-prob-1mm", "cort-prob-2mm",
                   "sub-prob-1mm", "sub-prob-2mm")
    if atlas_name not in atlas_items:
        raise ValueError("Invalid atlas name: {0}. Please chose an atlas "
                         "among:\n{1}".format(
                             atlas_name, '\n'.join(atlas_items)))

    url = 'http://www.nitrc.org/frs/download.php/9902/HarvardOxford.tgz'

    # For practical reasons, we mimic the FSL data directory here.
    dataset_name = 'fsl'
    data_dir = _get_dataset_dir(dataset_name, data_dir=data_dir,
                                verbose=verbose)
    opts = {'uncompress': True}
    root = os.path.join('data', 'atlases')

    if atlas_name[0] == 'c':
        if 'cort-maxprob' in atlas_name and symmetric_split:
            split_name = atlas_name.split('cort')
            atlas_name = 'cortl' + split_name[1]
            label_file = 'HarvardOxford-Cortical-Lateralized.xml'
            lateralized = True
        else:
            label_file = 'HarvardOxford-Cortical.xml'
            lateralized = False
    else:
        label_file = 'HarvardOxford-Subcortical.xml'
        lateralized = False
    label_file = os.path.join(root, label_file)

    atlas_file = os.path.join(root, 'HarvardOxford',
                              'HarvardOxford-' + atlas_name + '.nii.gz')

    atlas_img, label_file = _fetch_files(
        data_dir,
        [(atlas_file, url, opts), (label_file, url, opts)],
        resume=resume, verbose=verbose)

    names = {}
    from xml.etree import ElementTree
    names[0] = 'Background'
    for label in ElementTree.parse(label_file).findall('.//label'):
        names[int(label.get('index')) + 1] = label.text
    names = list(names.values())

    if not symmetric_split:
        return Bunch(maps=atlas_img, labels=names)

    if atlas_name in ("cort-prob-1mm", "cort-prob-2mm",
                      "sub-prob-1mm", "sub-prob-2mm"):
        raise ValueError("Region splitting not supported for probabilistic "
                         "atlases")

    atlas_img = check_niimg(atlas_img)
    if lateralized:
        return Bunch(maps=atlas_img, labels=names)

    atlas = atlas_img.get_data()

    labels = np.unique(atlas)
    # Build a mask of both halves of the brain
    middle_ind = (atlas.shape[0] - 1) // 2
    # Put zeros on the median plane
    atlas[middle_ind, ...] = 0
    # Split every zone crossing the median plane into two parts.
    left_atlas = atlas.copy()
    left_atlas[middle_ind:, ...] = 0
    right_atlas = atlas.copy()
    right_atlas[:middle_ind, ...] = 0

    new_label = 0
    new_atlas = atlas.copy()
    # Assumes that the background label is zero.
    new_names = [names[0]]
    for label, name in zip(labels[1:], names[1:]):
        new_label += 1
        left_elements = (left_atlas == label).sum()
        right_elements = (right_atlas == label).sum()
        n_elements = float(left_elements + right_elements)
        if (left_elements / n_elements < 0.05 or
                right_elements / n_elements < 0.05):
            new_atlas[atlas == label] = new_label
            new_names.append(name)
            continue
        new_atlas[right_atlas == label] = new_label
        new_names.append(name + ', left part')
        new_label += 1
        new_atlas[left_atlas == label] = new_label
        new_names.append(name + ', right part')

    atlas_img = new_img_like(atlas_img, new_atlas, atlas_img.affine)
    return Bunch(maps=atlas_img, labels=new_names)


def fetch_atlas_msdl(data_dir=None, url=None, resume=True, verbose=1):
    """Download and load the MSDL brain atlas.

    Parameters
    ----------
    data_dir: string, optional
        Path of the data directory. Used to force data storage in a specified
        location. Default: None

    url: string, optional
        Override download URL. Used for test only (or if you setup a mirror of
        the data).

    Returns
    -------
    data: sklearn.datasets.base.Bunch
        Dictionary-like object, the interest attributes are :

        - 'maps': str, path to nifti file containing regions definition.
        - 'labels': string list containing the labels of the regions.
        - 'region_coords': tuple list (x, y, z) containing coordinates
          of each region in MNI space.
        - 'networks': string list containing names of the networks.
        - 'description': description about the atlas.


    References
    ----------
    :Download:
        https://team.inria.fr/parietal/files/2015/01/MSDL_rois.zip

    :Paper to cite:
        `Multi-subject dictionary learning to segment an atlas of brain
        spontaneous activity <http://hal.inria.fr/inria-00588898/en>`_
        Gael Varoquaux, Alexandre Gramfort, Fabian Pedregosa, Vincent Michel,
        Bertrand Thirion. Information Processing in Medical Imaging, 2011,
        pp. 562-573, Lecture Notes in Computer Science.

    :Other references:
        `Learning and comparing functional connectomes across subjects
        <http://hal.inria.fr/hal-00812911/en>`_.
        Gael Varoquaux, R.C. Craddock NeuroImage, 2013.

    """
    url = 'https://team.inria.fr/parietal/files/2015/01/MSDL_rois.zip'
    opts = {'uncompress': True}

    dataset_name = "msdl_atlas"
    files = [(os.path.join('MSDL_rois', 'msdl_rois_labels.csv'), url, opts),
             (os.path.join('MSDL_rois', 'msdl_rois.nii'), url, opts)]

    data_dir = _get_dataset_dir(dataset_name, data_dir=data_dir,
                                verbose=verbose)
    files = _fetch_files(data_dir, files, resume=resume, verbose=verbose)
    csv_data = np.recfromcsv(files[0])
    labels = [name.strip() for name in csv_data['name'].tolist()]
    with warnings.catch_warnings():
        warnings.filterwarnings('ignore', module='numpy',
                                category=FutureWarning)
        region_coords = csv_data[['x', 'y', 'z']].tolist()
    net_names = [net_name.strip() for net_name in csv_data['net_name'].tolist()]
    fdescr = _get_dataset_descr(dataset_name)

    return Bunch(maps=files[1], labels=labels, region_coords=region_coords,
                 networks=net_names, description=fdescr)


def fetch_coords_power_2011():
    """Download and load the Power et al. brain atlas composed of 264 ROIs.

    Returns
    -------
    data: sklearn.datasets.base.Bunch
        dictionary-like object, contains:
        - "rois": coordinates of 264 ROIs in MNI space


    References
    ----------
    Power, Jonathan D., et al. "Functional network organization of the human
    brain." Neuron 72.4 (2011): 665-678.
    """
    dataset_name = 'power_2011'
    fdescr = _get_dataset_descr(dataset_name)
    package_directory = os.path.dirname(os.path.abspath(__file__))
    csv = os.path.join(package_directory, "data", "power_2011.csv")
    params = dict(rois=np.recfromcsv(csv), description=fdescr)

    return Bunch(**params)


def fetch_atlas_smith_2009(data_dir=None, mirror='origin', url=None,
                           resume=True, verbose=1):
    """Download and load the Smith ICA and BrainMap atlas (dated 2009)

    Parameters
    ----------
    data_dir: string, optional
        Path of the data directory. Used to force data storage in a non-
        standard location. Default: None (meaning: default)
    mirror: string, optional
        By default, the dataset is downloaded from the original website of the
        atlas. Specifying "nitrc" will force download from a mirror, with
        potentially higher bandwith.
    url: string, optional
        Download URL of the dataset. Overwrite the default URL.

    Returns
    -------
    data: sklearn.datasets.base.Bunch
        dictionary-like object, contains:

        - 20-dimensional ICA, Resting-FMRI components:

          - all 20 components (rsn20)
          - 10 well-matched maps from these, as shown in PNAS paper (rsn10)

        - 20-dimensional ICA, BrainMap components:

          - all 20 components (bm20)
          - 10 well-matched maps from these, as shown in PNAS paper (bm10)

        - 70-dimensional ICA, Resting-FMRI components (rsn70)

        - 70-dimensional ICA, BrainMap components (bm70)


    References
    ----------

    S.M. Smith, P.T. Fox, K.L. Miller, D.C. Glahn, P.M. Fox, C.E. Mackay, N.
    Filippini, K.E. Watkins, R. Toro, A.R. Laird, and C.F. Beckmann.
    Correspondence of the brain's functional architecture during activation and
    rest. Proc Natl Acad Sci USA (PNAS), 106(31):13040-13045, 2009.

    A.R. Laird, P.M. Fox, S.B. Eickhoff, J.A. Turner, K.L. Ray, D.R. McKay, D.C
    Glahn, C.F. Beckmann, S.M. Smith, and P.T. Fox. Behavioral interpretations
    of intrinsic connectivity networks. Journal of Cognitive Neuroscience, 2011

    Notes
    -----
    For more information about this dataset's structure:
    http://www.fmrib.ox.ac.uk/datasets/brainmap+rsns/
    """
    if url is None:
        if mirror == 'origin':
            url = "http://www.fmrib.ox.ac.uk/datasets/brainmap+rsns/"
        elif mirror == 'nitrc':
            url = [
                    'https://www.nitrc.org/frs/download.php/7730/',
                    'https://www.nitrc.org/frs/download.php/7729/',
                    'https://www.nitrc.org/frs/download.php/7731/',
                    'https://www.nitrc.org/frs/download.php/7726/',
                    'https://www.nitrc.org/frs/download.php/7728/',
                    'https://www.nitrc.org/frs/download.php/7727/',
            ]
        else:
            raise ValueError('Unknown mirror "%s". Mirror must be "origin" '
                'or "nitrc"' % str(mirror))

    files = [
            'rsn20.nii.gz',
            'PNAS_Smith09_rsn10.nii.gz',
            'rsn70.nii.gz',
            'bm20.nii.gz',
            'PNAS_Smith09_bm10.nii.gz',
            'bm70.nii.gz'
    ]

    if isinstance(url, _basestring):
        url = [url] * len(files)

    files = [(f, u + f, {}) for f, u in zip(files, url)]

    dataset_name = 'smith_2009'
    data_dir = _get_dataset_dir(dataset_name, data_dir=data_dir,
                                verbose=verbose)
    files_ = _fetch_files(data_dir, files, resume=resume,
                          verbose=verbose)

    fdescr = _get_dataset_descr(dataset_name)

    keys = ['rsn20', 'rsn10', 'rsn70', 'bm20', 'bm10', 'bm70']
    params = dict(zip(keys, files_))
    params['description'] = fdescr

    return Bunch(**params)


def fetch_atlas_yeo_2011(data_dir=None, url=None, resume=True, verbose=1):
    """Download and return file names for the Yeo 2011 parcellation.

    The provided images are in MNI152 space.

    Parameters
    ----------
    data_dir: string
        directory where data should be downloaded and unpacked.

    url: string
        url of file to download.

    resume: bool
        whether to resumed download of a partly-downloaded file.

    verbose: int
        verbosity level (0 means no message).

    Returns
    -------
    data: sklearn.datasets.base.Bunch
        dictionary-like object, keys are:

        - "thin_7", "thick_7": 7-region parcellations,
          fitted to resp. thin and thick template cortex segmentations.

        - "thin_17", "thick_17": 17-region parcellations.

        - "colors_7", "colors_17": colormaps (text files) for 7- and 17-region
          parcellation respectively.

        - "anat": anatomy image.

    Notes
    -----
    For more information on this dataset's structure, see
    http://surfer.nmr.mgh.harvard.edu/fswiki/CorticalParcellation_Yeo2011

    Yeo BT, Krienen FM, Sepulcre J, Sabuncu MR, Lashkari D, Hollinshead M,
    Roffman JL, Smoller JW, Zollei L., Polimeni JR, Fischl B, Liu H,
    Buckner RL. The organization of the human cerebral cortex estimated by
    intrinsic functional connectivity. J Neurophysiol 106(3):1125-65, 2011.

    Licence: unknown.
    """
    if url is None:
        url = "ftp://surfer.nmr.mgh.harvard.edu/" \
              "pub/data/Yeo_JNeurophysiol11_MNI152.zip"
    opts = {'uncompress': True}

    dataset_name = "yeo_2011"
    keys = ("thin_7", "thick_7",
            "thin_17", "thick_17",
            "colors_7", "colors_17", "anat")
    basenames = (
        "Yeo2011_7Networks_MNI152_FreeSurferConformed1mm.nii.gz",
        "Yeo2011_7Networks_MNI152_FreeSurferConformed1mm_LiberalMask.nii.gz",
        "Yeo2011_17Networks_MNI152_FreeSurferConformed1mm.nii.gz",
        "Yeo2011_17Networks_MNI152_FreeSurferConformed1mm_LiberalMask.nii.gz",
        "Yeo2011_7Networks_ColorLUT.txt",
        "Yeo2011_17Networks_ColorLUT.txt",
        "FSL_MNI152_FreeSurferConformed_1mm.nii.gz")

    filenames = [(os.path.join("Yeo_JNeurophysiol11_MNI152", f), url, opts)
                 for f in basenames]

    data_dir = _get_dataset_dir(dataset_name, data_dir=data_dir,
            verbose=verbose)
    sub_files = _fetch_files(data_dir, filenames, resume=resume,
                             verbose=verbose)

    fdescr = _get_dataset_descr(dataset_name)

    params = dict([('description', fdescr)] + list(zip(keys, sub_files)))
    return Bunch(**params)


def fetch_atlas_aal(version='SPM12', data_dir=None, url=None, resume=True,
                    verbose=1):
    """Downloads and returns the AAL template for SPM 12.

    This atlas is the result of an automated anatomical parcellation of the
    spatially normalized single-subject high-resolution T1 volume provided by
    the Montreal Neurological Institute (MNI) (D. L. Collins et al., 1998,
    Trans. Med. Imag. 17, 463-468, PubMed).

    Parameters
    ----------
    version: string, optional
        The version of the AAL atlas. Must be SPM5, SPM8 or SPM12. Default is
        SPM12.

    data_dir: string
        directory where data should be downloaded and unpacked.

    url: string
        url of file to download.

    resume: bool
        whether to resumed download of a partly-downloaded file.

    verbose: int
        verbosity level (0 means no message).

    Returns
    -------
    data: sklearn.datasets.base.Bunch
        dictionary-like object, keys are:

        - "maps": str. path to nifti file containing regions.

        - "labels": list of the names of the regions

    Notes
    -----
    For more information on this dataset's structure, see
    http://www.gin.cnrs.fr/AAL-217?lang=en

    Automated Anatomical Labeling of Activations in SPM Using a Macroscopic
    Anatomical Parcellation of the MNI MRI Single-Subject Brain.
    N. Tzourio-Mazoyer, B. Landeau, D. Papathanassiou, F. Crivello,
    O. Etard, N. Delcroix, B. Mazoyer, and M. Joliot.
    NeuroImage 2002. 15 :273-28

    Licence: unknown.
    """
    versions = ['SPM5', 'SPM8', 'SPM12']
    if version not in versions:
        raise ValueError('The version of AAL requested "%s" does not exist.'
                         'Please choose one among %s.' %
                         (version, str(versions)))

    if url is None:
        baseurl = "http://www.gin.cnrs.fr/AAL_files/aal_for_%s.tar.gz"
        url = baseurl % version
    opts = {'uncompress': True}

    dataset_name = "aal_" + version
    # keys and basenames would need to be handled for each spm_version
    # for now spm_version 12 is hardcoded.
    basenames = ("AAL.nii", "AAL.xml")
    filenames = [(os.path.join('aal', 'atlas', f), url, opts)
                 for f in basenames]

    data_dir = _get_dataset_dir(dataset_name, data_dir=data_dir,
                                verbose=verbose)
    atlas_img, labels_file = _fetch_files(data_dir, filenames, resume=resume,
                                          verbose=verbose)

    fdescr = _get_dataset_descr(dataset_name)

    # We return the labels contained in the xml file as a dictionary
    xml_tree = xml.etree.ElementTree.parse(labels_file)
    root = xml_tree.getroot()
    labels = []
    indices = []
    for label in root.getiterator('label'):
        indices.append(label.find('index').text)
        labels.append(label.find('name').text)

    params = {'description': fdescr, 'maps': atlas_img,
              'labels': labels, 'indices': indices}

    return Bunch(**params)


def fetch_atlas_basc_multiscale_2015(version='sym', data_dir=None,
                                     resume=True, verbose=1):
    """Downloads and loads multiscale functional brain parcellations

    This atlas includes group brain parcellations generated from
    resting-state functional magnetic resonance images from about
    200 young healthy subjects.

    Multiple scales (number of networks) are available, among
    7, 12, 20, 36, 64, 122, 197, 325, 444. The brain parcellations
    have been generated using a method called bootstrap analysis of
    stable clusters called as BASC, (Bellec et al., 2010) and the
    scales have been selected using a data-driven method called MSTEPS
    (Bellec, 2013).

    Note that two versions of the template are available, 'sym' or 'asym'.
    The 'asym' type contains brain images that have been registered in the
    asymmetric version of the MNI brain template (reflecting that the brain
    is asymmetric), while the 'sym' type contains images registered in the
    symmetric version of the MNI template. The symmetric template has been
    forced to be symmetric anatomically, and is therefore ideally suited to
    study homotopic functional connections in fMRI: finding homotopic regions
    simply consists of flipping the x-axis of the template.

    .. versionadded:: 0.2.3

    Parameters
    ----------
    version: str, optional
        Available versions are 'sym' or 'asym'. By default all scales of
        brain parcellations of version 'sym' will be returned.

    data_dir: str, optional
        directory where data should be downloaded and unpacked.

    url: str, optional
        url of file to download.

    resume: bool
        whether to resumed download of a partly-downloaded file.

    verbose: int
        verbosity level (0 means no message).

    Returns
    -------
    data: sklearn.datasets.base.Bunch
        dictionary-like object, Keys are:

        - "scale007", "scale012", "scale020", "scale036", "scale064",
          "scale122", "scale197", "scale325", "scale444": str, path
          to Nifti file of various scales of brain parcellations.

        - "description": details about the data release.

    References
    ----------
    Bellec P, Rosa-Neto P, Lyttelton OC, Benali H, Evans AC, Jul. 2010.
    Multi-level bootstrap analysis of stable clusters in resting-state fMRI.
    NeuroImage 51 (3), 1126-1139.
    URL http://dx.doi.org/10.1016/j.neuroimage.2010.02.082

    Bellec P, Jun. 2013. Mining the Hierarchy of Resting-State Brain Networks:
    Selection of Representative Clusters in a Multiscale Structure.
    Pattern Recognition in Neuroimaging (PRNI), 2013 pp. 54-57.

    Notes
    -----
    For more information on this dataset's structure, see
    https://figshare.com/articles/basc/1285615
    """
    versions = ['sym', 'asym']
    if version not in versions:
        raise ValueError('The version of Brain parcellations requested "%s" '
                         'does not exist. Please choose one among them %s.' %
                         (version, str(versions)))

    keys = ['scale007', 'scale012', 'scale020', 'scale036', 'scale064',
            'scale122', 'scale197', 'scale325', 'scale444']

    if version == 'sym':
        url = "https://ndownloader.figshare.com/files/1861819"
    elif version == 'asym':
        url = "https://ndownloader.figshare.com/files/1861820"
    opts = {'uncompress': True}

    dataset_name = "basc_multiscale_2015"
    data_dir = _get_dataset_dir(dataset_name, data_dir=data_dir,
                                verbose=verbose)

    folder_name = 'template_cambridge_basc_multiscale_nii_' + version
    basenames = ['template_cambridge_basc_multiscale_' + version +
                 '_' + key + '.nii.gz' for key in keys]

    filenames = [(os.path.join(folder_name, basename), url, opts)
                 for basename in basenames]
    data = _fetch_files(data_dir, filenames, resume=resume, verbose=verbose)

    descr = _get_dataset_descr(dataset_name)

    params = dict(zip(keys, data))
    params['description'] = descr

    return Bunch(**params)


def fetch_coords_dosenbach_2010(ordered_regions=True):
    """Load the Dosenbach et al. 160 ROIs. These ROIs cover
    much of the cerebral cortex and cerebellum and are assigned to 6
    networks.

    Parameters
    ----------
    ordered_regions : bool, optional
        ROIs from same networks are grouped together and ordered with respect
        to their names and their locations (anterior to posterior).

    Returns
    -------
    data: sklearn.datasets.base.Bunch
        dictionary-like object, contains:
        - "rois": coordinates of 160 ROIs in MNI space
        - "labels": ROIs labels
        - "networks": networks names

    References
    ----------
    Dosenbach N.U., Nardos B., et al. "Prediction of individual brain maturity
    using fMRI.", 2010, Science 329, 1358-1361.
    """
    dataset_name = 'dosenbach_2010'
    fdescr = _get_dataset_descr(dataset_name)
    package_directory = os.path.dirname(os.path.abspath(__file__))
    csv = os.path.join(package_directory, "data", "dosenbach_2010.csv")
    out_csv = np.recfromcsv(csv)

    if ordered_regions:
        out_csv = np.sort(out_csv, order=['network', 'name', 'y'])

    # We add the ROI number to its name, since names are not unique
    names = out_csv['name']
    numbers = out_csv['number']
    labels = np.array(['{0} {1}'.format(name, number) for (name, number) in
                       zip(names, numbers)])
    params = dict(rois=out_csv[['x', 'y', 'z']],
                  labels=labels,
                  networks=out_csv['network'], description=fdescr)

    return Bunch(**params)


def fetch_atlas_allen_2011(data_dir=None, url=None, resume=True, verbose=1):
    """Download and return file names for the Allen and MIALAB ICA atlas
    (dated 2011).

    The provided images are in MNI152 space.

    Parameters
    ----------
    data_dir: str, optional
        directory where data should be downloaded and unpacked.
    url: str, optional
        url of file to download.
    resume: bool
        whether to resumed download of a partly-downloaded file.
    verbose: int
        verbosity level (0 means no message).

    Returns
    -------
    data: sklearn.datasets.base.Bunch
        dictionary-like object, keys are:

        - "maps": T-maps of all 75 unthresholded components.
        - "rsn28": T-maps of 28 RSNs included in E. Allen et al.
        - "networks": string list containing the names for the 28 RSNs.
        - "rsn_indices": dict[rsn_name] -> list of int, indices in the "maps"
          file of the 28 RSNs.
        - "comps": The aggregate ICA Components.
        - "description": details about the data release.

    References
    ----------
    E. Allen, et al, "A baseline for the multivariate comparison of resting
    state networks," Frontiers in Systems Neuroscience, vol. 5, p. 12, 2011.

    Notes
    -----
    Licence: unknown

    See http://mialab.mrn.org/data/index.html for more information
    on this dataset.
    """
    if url is None:
        url = "http://mialab.mrn.org/data/hcp/"

    dataset_name = "allen_rsn_2011"
    keys = ("maps",
            "rsn28",
            "comps")

    opts = {}
    files = ["ALL_HC_unthresholded_tmaps.nii",
             "RSN_HC_unthresholded_tmaps.nii",
             "rest_hcp_agg__component_ica_.nii"]

    labels = [('Basal Ganglia', [21]),
              ('Auditory', [17]),
              ('Sensorimotor', [7, 23, 24, 38, 56, 29]),
              ('Visual', [46, 64, 67, 48, 39, 59]),
              ('Default-Mode', [50, 53, 25, 68]),
              ('Attentional', [34, 60, 52, 72, 71, 55]),
              ('Frontal', [42, 20, 47, 49])]

    networks = [[name] * len(idxs) for name, idxs in labels]

    filenames = [(f, url + f, opts) for f in files]

    data_dir = _get_dataset_dir(dataset_name, data_dir=data_dir,
                                verbose=verbose)
    sub_files = _fetch_files(data_dir, filenames, resume=resume,
                             verbose=verbose)

    fdescr = _get_dataset_descr(dataset_name)

    params = [('description', fdescr),
              ('rsn_indices', labels),
              ('networks', networks)]
    params.extend(list(zip(keys, sub_files)))

    return Bunch(**dict(params))


def fetch_atlas_surf_destrieux(data_dir=None, url=None,
                               resume=True, verbose=1):
    """Download and load Destrieux et al, 2010 cortical atlas.

    This atlas returns 76 labels per hemisphere based on sulco-gryal pattnerns
    as distributed with Freesurfer in fsaverage5 surface space.

    .. versionadded:: 0.3

    Parameters
    ----------
    data_dir: str, optional
        Path of the data directory. Use to force data storage in a non-
        standard location. Default: None

    url: str, optional
        Download URL of the dataset. Overwrite the default URL.

    resume: bool, optional (default True)
        If True, try resuming download if possible.

    verbose: int, optional (default 1)
        Defines the level of verbosity of the output.

    Returns
    -------
    data: sklearn.datasets.base.Bunch
        dictionary-like object, contains:

        - "labels": list
                     Contains region labels

        - "map_left": numpy.ndarray
                      Index into 'labels' for each vertex on the
                      left hemisphere of the fsaverage5 surface

        - "map_right": numpy.ndarray
                       Index into 'labels' for each vertex on the
                       right hemisphere of the fsaverage5 surface

        - "description": str
                         Details about the dataset


    References
    ----------
    Destrieux et al. (2010), Automatic parcellation of human cortical gyri and
    sulci using standard anatomical nomenclature. NeuroImage 53, 1-15.
    """

    if url is None:
        url = "https://www.nitrc.org/frs/download.php/"

    dataset_name = 'destrieux_surface'
    fdescr = _get_dataset_descr(dataset_name)
    data_dir = _get_dataset_dir(dataset_name, data_dir=data_dir,
                                verbose=verbose)

    # Download annot files, fsaverage surfaces and sulcal information
    annot_file = '%s.aparc.a2009s.annot'
    annot_url = url + '%i/%s.aparc.a2009s.annot'
    annot_nids = {'lh annot': 9343, 'rh annot': 9342}

    annots = []
    for hemi in [('lh', 'left'), ('rh', 'right')]:

        annot = _fetch_files(data_dir,
                             [(annot_file % (hemi[1]),
                               annot_url % (annot_nids['%s annot' % hemi[0]],
                                            hemi[0]),
                              {'move': annot_file % (hemi[1])})],
                             resume=resume, verbose=verbose)[0]
        annots.append(annot)

    annot_left = nb.freesurfer.read_annot(annots[0])
    annot_right = nb.freesurfer.read_annot(annots[1])

    return Bunch(labels=annot_left[2],  map_left=annot_left[0],
                 map_right=annot_right[0], description=fdescr)


def fetch_atlas_talairach(data_dir=None, resume=True, verbose=1):
    """Download the Talairach atlas.

    .. versionadded:: 0.3.2

    Parameters
    ----------
    data_dir: str, optional (default=None)
        Path of the data directory. Used to force data storage in a specified
        location.

    resume: bool
        whether to resumed download of a partly-downloaded file.

    verbose: int
        verbosity level (0 means no message).

    Returns
    -------
    sklearn.datasets.base.Bunch
        Dictionary-like object, contains:
        - maps: 3D Nifti image, values are integers corresponding to indices in
          the list of labels.
        - labels: list of tuples of strings. Each tuple contains five strings:
          the hemisphere, the lobe, the gyrus, the tissue type and the Brodmann
          area. The string '*' means 'undefined'. For example, the first index
          in this list corresponds to the background and contains the tuple
          ('*', '*', '*', '*', '*').
        - description: a short description of the atlas and some references.

    References
    ----------
    http://talairach.org/about.html#Labels

    `Lancaster JL, Woldorff MG, Parsons LM, Liotti M, Freitas CS, Rainey L,
    Kochunov PV, Nickerson D, Mikiten SA, Fox PT, "Automated Talairach Atlas
    labels for functional brain mapping". Human Brain Mapping 10:120-131, 2000.`

    `Lancaster JL, Rainey LH, Summerlin JL, Freitas CS, Fox PT, Evans AC, Toga
    AW, Mazziotta JC. Automated labeling of the human brain: A preliminary
    report on the development and evaluation of a forward-transform method. Hum
    Brain Mapp 5, 238-242, 1997.`
    """
    atlas_url = 'http://www.talairach.org/talairach.nii'
    data_dir = _get_dataset_dir(
        'talairach_atlas', data_dir=data_dir)
    atlas = _fetch_files(
        data_dir, [('talairach.nii', atlas_url, {})],
        resume=resume, verbose=verbose)[0]
    atlas = check_niimg(atlas)
    header = get_header(atlas)
    labels = header.extensions[0].get_content()
    labels = labels.strip().decode('utf-8').split('\n')
    labels = [tuple(l.split('.')) for l in labels]
    description = _get_dataset_descr('talairach_atlas').decode('utf-8')
    return Bunch(maps=atlas, labels=labels, description=description)<|MERGE_RESOLUTION|>--- conflicted
+++ resolved
@@ -11,11 +11,7 @@
 
 from .utils import _get_dataset_dir, _fetch_files, _get_dataset_descr
 from .._utils import check_niimg
-<<<<<<< HEAD
-from .._utils.compat import _basestring, get_affine, get_header
-=======
 from .._utils.compat import _basestring
->>>>>>> 75883a4c
 from ..image import new_img_like
 
 
